--- conflicted
+++ resolved
@@ -185,22 +185,6 @@
 		if (!SetupDiGetDeviceInterfaceDetail(device_info, &device_data, detail_data, len, NULL, NULL))
 			continue;
 
-<<<<<<< HEAD
-=======
-		// Determine if this wiimote has already been found.
-		bool found = false;
-		for(int i = 0; i < MAX_WIIMOTES; i++)
-		{
-			if(wm[i] && (wm[i]->devicepath == detail_data->DevicePath))
-			{
-				found = true;
-				break;
-			}
-		}
-		if (found)
-			continue;
-
->>>>>>> 95d08db4
 		// Open new device
 		dev = CreateFile(detail_data->DevicePath,
 				(GENERIC_READ | GENERIC_WRITE),
@@ -215,16 +199,9 @@
 
 		// Find an unused slot
 		unsigned int k = 0;
-<<<<<<< HEAD
 		auto const wm = new Wiimote;
 		wm->dev_handle = dev;
-		memcpy(wm->devicepath, detail_data->DevicePath, 197);
-=======
-		for (; k < MAX_WIIMOTES && !(WIIMOTE_SRC_REAL & g_wiimote_sources[k] && !wm[k]); ++k);
-		wm[k] = new Wiimote(k);
-		wm[k]->dev_handle = dev;
-		wm[k]->devicepath = detail_data->DevicePath;
->>>>>>> 95d08db4
+		wm->devicepath = detail_data->DevicePath;
 
 		wiimotes.push_back(wm);
 	}
@@ -246,24 +223,15 @@
 // Connect to a wiimote with a known device path.
 bool Wiimote::Connect()
 {
-	dev_handle = CreateFile(devicepath,
+	dev_handle = CreateFile(devicepath.c_str(),
 		(GENERIC_READ | GENERIC_WRITE),
 		(FILE_SHARE_READ | FILE_SHARE_WRITE),
 		NULL, OPEN_EXISTING, FILE_FLAG_OVERLAPPED, NULL);
 
 	if (dev_handle == INVALID_HANDLE_VALUE)
 	{
-<<<<<<< HEAD
 		dev_handle = 0;
 		return false;
-=======
-		dev_handle = CreateFile(devicepath.c_str(),
-				(GENERIC_READ | GENERIC_WRITE),
-				(FILE_SHARE_READ | FILE_SHARE_WRITE),
-				NULL, OPEN_EXISTING, FILE_FLAG_OVERLAPPED, NULL);
-		if (dev_handle == INVALID_HANDLE_VALUE)
-			return false;
->>>>>>> 95d08db4
 	}
 
 	hid_overlap.hEvent = CreateEvent(NULL, 1, 1, _T(""));
